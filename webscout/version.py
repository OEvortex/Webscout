--- conflicted
+++ resolved
@@ -1,6 +1,3 @@
-<<<<<<< HEAD
-__version__ = "2026.01.01"
-=======
-__version__ = "2025.12.25"
->>>>>>> 31d5ed7e
-__prog__ = "webscout"
+
+__version__ = "2025.12.25"
+__prog__ = "webscout"